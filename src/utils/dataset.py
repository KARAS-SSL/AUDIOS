--- conflicted
+++ resolved
@@ -519,9 +519,4 @@
         shuffle=shuffle, 
         num_workers=num_workers, 
     )
-<<<<<<< HEAD
-    print("Done!")
-    return dataloader
-=======
-    return list(tqdm(dataloader, desc="Loading embeddings"))
->>>>>>> ea4dc0e3
+    return list(tqdm(dataloader, desc="Loading embeddings"))