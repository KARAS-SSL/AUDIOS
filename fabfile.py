
import os
from fabric import task

from src.utils.dataset    import add_duration_dataset, add_amplitude_dataset, display_info_dataset, generate_dataset_files_meta, generate_dataset_people_meta, normalize_dataset, split_full_dataset
from src.utils.embeddings import generate_embeddings_wav2vec, generate_embeddings_hubert

# Set the seed value all over the place to make this reproducible
randomness_seed = 7

#------------------------------------------------------------------------------

@task
def GenerateDatasetCSV(c):
    """Generates the dataset metadata .csv files."""
    
    dataset_path = "datasets/release/"
    generate_dataset_people_meta(dataset_path)
    generate_dataset_files_meta(dataset_path)

@task
def AddDatasetDuration(c):
    """Adds duration information to the dataset."""
    
    dataset_path     = "datasets/release/files-metadata.csv"
    new_dataset_path = "datasets/release/files-metadata_duration.csv" 
    add_duration_dataset(dataset_path, new_dataset_path)

@task
def AddDatasetAmplitude(c):
    """Adds amplitude information to the dataset."""
    
    dataset_path     = "datasets/release/files-metadata_duration.csv"
    new_dataset_path = "datasets/release/files-metadata_duration_amplitude.csv" 
    add_amplitude_dataset(dataset_path, new_dataset_path)

@task
def NormalizeDataset(c, use_same_dir=False):
    """Normalizes the audio amplitudes of the dataset."""
    
    dataset_path     = "datasets/release/files-metadata.csv"
<<<<<<< HEAD
    new_dataset_path = "datasets/release/" 
=======
    new_dataset_path = "datasets/release/" if use_same_dir else "datasets/normalized/"
>>>>>>> 17eced92
    normalize_dataset(dataset_path, new_dataset_path)

@task
def SplitDataset(c):
    """Splits the dataset into pretext (training and validation) and downstream (training, validation and test) sets."""

    people_dataset_path = "datasets/release/people-metadata.csv"
    files_dataset_path  = "datasets/release/files-metadata.csv"

    # Full dataset: 60% pretrain, 40% downstream
    pretext_percentage    = 0.6
    downstream_percentage = 0.4

    # Pretext: 80% train, 20% val
    pretext_train_percentage = pretext_percentage * 0.8
    pretext_val_percentage   = pretext_percentage * 0.2

    # Downstream: 70% train, 20% val, 10% test
    downstream_train_percentage = downstream_percentage * 0.7
    downstream_val_percentage   = downstream_percentage * 0.2
    downstream_test_percentage  = downstream_percentage * 0.1

    split_full_dataset(
        people_dataset_path,
        files_dataset_path,
        pretext_train_percentage,
        pretext_val_percentage,
        downstream_train_percentage,
        downstream_val_percentage,
        downstream_test_percentage,
        randomness_seed
    )

#------------------------------------------------------------------------------

@task
def DisplayDatasetInfo(c):
    """Displays information about the dataset.""" 
    dataset_path = "datasets/release/files-metadata.csv" 
    display_info_dataset(dataset_path)

#----------------------------------------------------------------------------

@task
def GenerateEmbeddingsWav2vec2(c):
    """Generates embeddings for the dataset using Wav2vec."""

    # Dataset
    dataset_folder_path = "datasets/normalized"
    dataset_meta_path   = [
        "datasets/normalized/splits/by_file/files-downstream_train.csv",
        "datasets/normalized/splits/by_file/files-downstream_val.csv",
        "datasets/normalized/splits/by_file/files-downstream_test.csv"
    ]
    sample_rate         = 16000

    # Which model to use:
    model_id_wav2vec  = "facebook/wav2vec2-base-960h"
    model_id_xlsr     = "jonatasgrosman/wav2vec2-large-xlsr-53-portuguese"
    model_id          = model_id_wav2vec

    # Embeddings output folder
    if isinstance(dataset_meta_path, str):
        split_name = os.path.basename(dataset_meta_path).split(".")[0] 
        embeddings_path = os.path.join("embeddings", model_id.replace("/", "-"), split_name)
        os.makedirs(embeddings_path, exist_ok=True)
    elif isinstance(dataset_meta_path, list):
        split_name = [os.path.basename(path).split(".")[0] for path in dataset_meta_path]
        embeddings_path = [os.path.join("embeddings", model_id.replace("/", "-"), name) for name in split_name]
        for path in embeddings_path:
            os.makedirs(path, exist_ok=True)

    generate_embeddings_wav2vec(dataset_folder_path, dataset_meta_path, sample_rate, model_id, embeddings_path)

@task
def GenerateEmbeddingsHubert(c):
    """Generates embeddings for the dataset using HuBERT."""

    # Dataset
    dataset_folder_path = "datasets/normalized"
    dataset_meta_path   = [
        "datasets/normalized/splits/by_file/files-downstream_train.csv",
        "datasets/normalized/splits/by_file/files-downstream_val.csv",
        "datasets/normalized/splits/by_file/files-downstream_test.csv"
    ]
    sample_rate         = 16000

    # Which model to use:
    model_id = "facebook/hubert-large-ls960-ft"

    # Embeddings output folder
    if isinstance(dataset_meta_path, str):
        split_name = os.path.basename(dataset_meta_path).split(".")[0] 
        embeddings_path = os.path.join("embeddings", model_id.replace("/", "-"), split_name)
        os.makedirs(embeddings_path, exist_ok=True)
    elif isinstance(dataset_meta_path, list):
        split_name = [os.path.basename(path).split(".")[0] for path in dataset_meta_path]
        embeddings_path = [os.path.join("embeddings", model_id.replace("/", "-"), name) for name in split_name]
        for path in embeddings_path:
            os.makedirs(path, exist_ok=True)

    generate_embeddings_hubert(dataset_folder_path, dataset_meta_path, sample_rate, model_id, embeddings_path)<|MERGE_RESOLUTION|>--- conflicted
+++ resolved
@@ -39,11 +39,7 @@
     """Normalizes the audio amplitudes of the dataset."""
     
     dataset_path     = "datasets/release/files-metadata.csv"
-<<<<<<< HEAD
-    new_dataset_path = "datasets/release/" 
-=======
     new_dataset_path = "datasets/release/" if use_same_dir else "datasets/normalized/"
->>>>>>> 17eced92
     normalize_dataset(dataset_path, new_dataset_path)
 
 @task
