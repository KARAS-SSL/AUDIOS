--- conflicted
+++ resolved
@@ -295,7 +295,6 @@
         }
         train_mlp(train_embeddings_folder_path, val_embeddings_folder_path, hyperparameters, output_path, randomness_seed, device)
     elif prediction_head == "svm":
-<<<<<<< HEAD
         hyperparameters = {
             "batch_size": 64, 
             "C": 1.0,
@@ -318,22 +317,6 @@
 @task
 def TestModel(c):
     
-    test_embeddings_folder_path   = "embeddings/facebook-wav2vec2-base/files-downstream_val"
-    # model_folder                  = "runs/run3"
-    # prediction_head               = "mlp"
-
-    # model_folder                  = "runs/run4"
-    # prediction_head               = "svm" 
-
-    model_folder                  = "runs/run5"
-    prediction_head               = "rf" 
-=======
-        print("Not implemented yet. :P")
-
-
-@task
-def TestModel(c):
-    
     test_embeddings_folder_path   = "embeddings/facebook-hubert-large-ls960-ft/files-downstream_test"
     best_hyperparameters_path     = "runs/mlp_study1"
     prediction_head               = "mlp"
@@ -341,7 +324,6 @@
     with open(os.path.join(best_hyperparameters_path, "best_hyperparameters.json"), "r") as f:
         best_hyperparameters = json.load(f)
         best_model_idx       = best_hyperparameters.get("best_trial_number")
->>>>>>> dd9db148
     
     model_folder = os.path.join(best_hyperparameters_path, f"run{best_model_idx}")
 
